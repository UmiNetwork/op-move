use {
    crate::{state_actor::head_release_bundle, types::transactions::ExtendedTxEnvelope},
    alloy_consensus::TxEnvelope,
    alloy_primitives::TxKind,
    aptos_gas_schedule::{MiscGasParameters, NativeGasParameters, LATEST_GAS_FEATURE_VERSION},
    aptos_table_natives::{TableChange, TableChangeSet},
    aptos_types::{
        on_chain_config::{Features, TimedFeaturesBuilder},
        transaction::{EntryFunction, Module},
    },
    aptos_vm::natives::aptos_natives,
<<<<<<< HEAD
    move_binary_format::access::ModuleAccess,
    move_core_types::{
        account_address::AccountAddress,
        effects::{ChangeSet, Op},
=======
    move_binary_format::errors::PartialVMError,
    move_core_types::{
        account_address::AccountAddress, effects::ChangeSet, resolver::MoveResolver,
>>>>>>> eac18c92
        value::MoveValue,
    },
    move_vm_runtime::{
        module_traversal::{TraversalContext, TraversalStorage},
        move_vm::MoveVM,
        native_extensions::NativeContextExtensions,
    },
<<<<<<< HEAD
    move_vm_test_utils::{gas_schedule::GasStatus, InMemoryStorage},
    move_vm_types::{gas::UnmeteredGasMeter, loaded_data::runtime_types::Type, values::Value},
    std::collections::BTreeMap,
=======
    move_vm_test_utils::gas_schedule::GasStatus,
    move_vm_types::{loaded_data::runtime_types::Type, values::Value},
>>>>>>> eac18c92
};

// TODO: status return type
// TODO: more careful error type
pub fn execute_transaction(
    tx: &ExtendedTxEnvelope,
    state: &impl MoveResolver<PartialVMError>,
) -> anyhow::Result<ChangeSet> {
    match tx {
        ExtendedTxEnvelope::DepositedTx(_) => {
            // TODO: handle DepositedTx case
            Ok(ChangeSet::new())
        }
        ExtendedTxEnvelope::Canonical(tx) => {
            // TODO: check tx chain_id
            let sender = tx.recover_signer()?;
            let sender_move_address = evm_address_to_move_address(&sender);
            // TODO: check tx nonce
            let (to, payload) = match tx {
                TxEnvelope::Eip1559(tx) => (tx.tx().to, &tx.tx().input),
                TxEnvelope::Eip2930(tx) => (tx.tx().to, &tx.tx().input),
                TxEnvelope::Legacy(tx) => (tx.tx().to, &tx.tx().input),
                TxEnvelope::Eip4844(_) => anyhow::bail!("Blob transactions not supported"),
                _ => anyhow::bail!("Unknown transaction type"),
            };
            // TODO: use other tx fields (value, gas limit, etc).
            // TODO: How to model script-type transactions?
            let changes = match to {
                TxKind::Call(_to) => {
                    let entry_fn: EntryFunction = bcs::from_bytes(payload)?;
                    if entry_fn.module().address() != &sender_move_address {
                        anyhow::bail!("tx.to must match payload module address");
                    }
                    execute_entry_function(entry_fn, &sender_move_address, state)?
                }
                TxKind::Create => {
                    // Assume EVM create type transactions are module deployments in Move
                    let module = Module::new(payload.to_vec());
                    deploy_module(module, evm_address_to_move_address(&sender), state)?
                }
            };
            Ok(changes)
        }
    }
}

// TODO: more careful error type
fn execute_entry_function(
    entry_fn: EntryFunction,
    signer: &AccountAddress,
    state: &impl MoveResolver<PartialVMError>,
) -> anyhow::Result<ChangeSet> {
    let move_vm = create_move_vm()?;
    let mut session = move_vm.new_session(state);
    // TODO: gas metering
    let mut gas_meter = GasStatus::new_unmetered();
    let traversal_storage = TraversalStorage::new();
    let mut traversal_context = TraversalContext::new(&traversal_storage);

    let (module_id, function_name, ty_args, args) = entry_fn.into_inner();

    // Validate signer params match the actual signer
    let function = session.load_function(&module_id, &function_name, &ty_args)?;
    if function.param_tys.len() != args.len() {
        anyhow::bail!("Incorrect number of arguments");
    }
    for (ty, bytes) in function.param_tys.iter().zip(&args) {
        // References are ignored in entry function signatures because the
        // values are actualized in the serialized arguments.
        let ty = strip_reference(ty)?;
        let tag = session.get_type_tag(ty)?;
        let layout = session.get_type_layout(&tag)?;
        // TODO: Potential optimization -- could check layout for Signer type
        // and only deserialize if necessary. The tricky part here is we would need
        // to keep track of the recursive path through the type.
        let arg = Value::simple_deserialize(bytes, &layout)
            .ok_or_else(|| anyhow::Error::msg("Wrong param type; expected signer"))?
            .as_move_value(&layout);
        // Note: no recursion limit is needed in this function because we have already
        // constructed the recursive types `Type`, `TypeTag`, `MoveTypeLayout` and `MoveValue` so
        // the values must have respected whatever recursion limit is present in MoveVM.
        check_signer(&arg, signer)?;
    }

    // TODO: is this the right way to be using the VM?
    // Maybe there is some higher level entry point we should be using instead?
    session.execute_entry_function(
        &module_id,
        &function_name,
        ty_args,
        args,
        &mut gas_meter,
        &mut traversal_context,
    )?;
    let changes = session.finish()?;

    Ok(changes)
}

// If `t` is wrapped in `Type::Reference` or `Type::MutableReference`,
// return the inner type
fn strip_reference(t: &Type) -> anyhow::Result<&Type> {
    match t {
        Type::Reference(inner) | Type::MutableReference(inner) => {
            match inner.as_ref() {
                Type::Reference(_) | Type::MutableReference(_) => {
                    // Based on Aptos code, it looks like references are not allowed to be nested.
                    // TODO: check this assumption.
                    anyhow::bail!("Invalid nested references");
                }
                other => Ok(other),
            }
        }
        other => Ok(other),
    }
}

// Check that any instances of `MoveValue::Signer` contained within the given `arg`
// are the `expected_signer`; return an error if not.
fn check_signer(arg: &MoveValue, expected_signer: &AccountAddress) -> anyhow::Result<()> {
    let mut stack = Vec::with_capacity(10);
    stack.push(arg);
    while let Some(arg) = stack.pop() {
        match arg {
            MoveValue::Signer(given_signer) if given_signer != expected_signer => {
                anyhow::bail!("Signer does not match transaction signature");
            }
            MoveValue::Vector(values) => {
                for v in values {
                    stack.push(v);
                }
            }
            MoveValue::Struct(s) => {
                for v in s.fields() {
                    stack.push(v);
                }
            }
            _ => (),
        }
    }
    Ok(())
}

fn deploy_module(
    code: Module,
    address: AccountAddress,
    state: &impl MoveResolver<PartialVMError>,
) -> anyhow::Result<ChangeSet> {
    let move_vm = create_move_vm()?;
    let mut session = move_vm.new_session(state);

    session.publish_module(code.into_inner(), address, &mut UnmeteredGasMeter)?;

    Ok(session.finish()?)
}

fn create_move_vm() -> anyhow::Result<MoveVM> {
    // TODO: error handling
    let natives = aptos_natives(
        LATEST_GAS_FEATURE_VERSION,
        NativeGasParameters::zeros(),
        MiscGasParameters::zeros(),
        TimedFeaturesBuilder::enable_all().build(),
        Features::default(),
    );
    let vm = MoveVM::new(natives)?;
    Ok(vm)
}

// TODO: is there a way to make Move use 32-byte addresses?
fn evm_address_to_move_address(address: &alloy_primitives::Address) -> AccountAddress {
    let mut bytes = [0; 32];
    bytes[12..32].copy_from_slice(address.as_slice());
    AccountAddress::new(bytes)
}

pub fn init_storage() -> InMemoryStorage {
    let framework = head_release_bundle();
    let mut storage = InMemoryStorage::new();

    for (blob, module) in framework.code_and_compiled_modules() {
        println!(
            "Compiled module name: {} with address: {:#?}",
            module.name(),
            module.address()
        );
        storage.publish_or_overwrite_module(module.self_id(), blob.to_vec());
    }

    // Integrate Aptos framework
    let (change_set, table_change_set) = deploy_framework(&mut storage).unwrap();
    println!(
        r"# of compiled modules in release bundle {} and after framework deployment {}
        # of new tables {}, removed tables {} and changes {}",
        framework.code_and_compiled_modules().len(),
        change_set.modules().count(),
        table_change_set.new_tables.len(),
        table_change_set.removed_tables.len(),
        table_change_set.changes.len(),
    );

    let table_change_set = move_table_extension::TableChangeSet {
        new_tables: table_change_set.new_tables,
        removed_tables: table_change_set.removed_tables,
        changes: table_change_set
            .changes
            .into_iter()
            .map(|(k, v)| (k, extract_table_change(&v)))
            .collect(),
    };

    storage
        .apply_extended(change_set, table_change_set)
        .unwrap();

    storage
}

fn extract_table_change(aptos_table_change: &TableChange) -> move_table_extension::TableChange {
    let mut entries = BTreeMap::new();

    for (key, op) in &aptos_table_change.entries {
        let new_op = match op {
            Op::New((bytes, _)) => Op::New(bytes.clone()),
            Op::Modify((bytes, _)) => Op::Modify(bytes.clone()),
            Op::Delete => Op::Delete,
        };

        entries.insert(key.clone(), new_op);
    }

    move_table_extension::TableChange { entries }
}

fn deploy_framework(storage: &mut InMemoryStorage) -> anyhow::Result<(ChangeSet, TableChangeSet)> {
    let framework = head_release_bundle();
    let vm = create_move_vm().unwrap();
    let mut extensions = NativeContextExtensions::default();
    extensions.add(aptos_table_natives::NativeTableContext::new(
        [0; 32], storage,
    ));
    let mut session = vm.new_session_with_extensions(storage, extensions);

    for package in &framework.packages {
        let modules = package.sorted_code_and_modules();
        let sender = *modules.first().unwrap().1.self_id().address();
        let code = modules
            .into_iter()
            .map(|(code, _)| code.to_vec())
            .collect::<Vec<_>>();

        println!(
            "Deploying package {} with sender: {:#?}",
            package.name(),
            sender
        );
        session.publish_module_bundle(code, sender, &mut UnmeteredGasMeter)?;

        let storage = TraversalStorage::new();
        session
            .execute_function_bypass_visibility(
                &move_core_types::language_storage::ModuleId::new(
                    AccountAddress::ONE,
                    move_core_types::identifier::Identifier::new("code").unwrap(),
                ),
                &move_core_types::identifier::Identifier::new("initialize").unwrap(),
                vec![],
                vec![
                    MoveValue::Signer(AccountAddress::ONE)
                        .simple_serialize()
                        .unwrap(),
                    MoveValue::Signer(sender).simple_serialize().unwrap(),
                    bcs::to_bytes(package.package_metadata()).unwrap(),
                ],
                &mut UnmeteredGasMeter,
                &mut TraversalContext::new(&storage),
            )
            .unwrap_or_else(|e| {
                panic!(
                    "Error calling {}.{}: ({:#x}) {}",
                    "code",
                    "initialize",
                    e.sub_status().unwrap_or_default(),
                    e,
                )
            });
    }

    // account initialize actually creates a new table
    let storage = TraversalStorage::new();
    session
        .execute_function_bypass_visibility(
            &move_core_types::language_storage::ModuleId::new(
                AccountAddress::ONE,
                move_core_types::identifier::Identifier::new("account").unwrap(),
            ),
            &move_core_types::identifier::Identifier::new("initialize").unwrap(),
            vec![],
            vec![MoveValue::Signer(AccountAddress::ONE)
                .simple_serialize()
                .unwrap()],
            &mut UnmeteredGasMeter,
            &mut TraversalContext::new(&storage),
        )
        .unwrap_or_else(|e| {
            panic!(
                "Error calling {}.{}: ({:#x}) {}",
                "account",
                "initialize",
                e.sub_status().unwrap_or_default(),
                e,
            )
        });

    let (change_set, mut extensions) = session.finish_with_extensions()?;

    let table_change_set = extensions
        .remove::<aptos_table_natives::NativeTableContext>()
        .into_change_set()?;

    Ok((change_set, table_change_set))
}

#[cfg(test)]
mod tests {
    use {
        super::*,
        crate::state_actor::head_release_bundle,
        alloy::{network::TxSignerSync, signers::local::PrivateKeySigner},
        alloy_consensus::{transaction::TxEip1559, SignableTransaction},
        alloy_primitives::{address, Address},
        anyhow::Context,
        aptos_table_natives::NativeTableContext,
        move_compiler::{
            shared::{NumberFormat, NumericalAddress},
            Compiler, Flags,
        },
        move_core_types::{
            identifier::Identifier,
            language_storage::{ModuleId, StructTag},
            resolver::{ModuleResolver, MoveResolver},
        },
        move_vm_test_utils::InMemoryStorage,
        std::collections::BTreeSet,
    };

    const EVM_ADDRESS: Address = address!("8fd379246834eac74b8419ffda202cf8051f7a03");
    // The address corresponding to this private key is 0x8fd379246834eac74B8419FfdA202CF8051F7A03
    const PRIVATE_KEY: [u8; 32] = [0xaa; 32];

    #[test]
    fn test_execute_table_test_data_contract() {
        let module_name = "TableTestData";
        let (module_id, storage) = deploy_contract(module_name);
        let vm = create_move_vm().unwrap();
        let mut extensions = NativeContextExtensions::default();
        extensions.add(NativeTableContext::new([0; 32], &storage));
        let mut session = vm.new_session_with_extensions(&storage, extensions);

        let mut gas_meter = GasStatus::new_unmetered();
        let traversal_storage = TraversalStorage::new();
        let mut traversal_context = TraversalContext::new(&traversal_storage);

        let move_address = evm_address_to_move_address(&EVM_ADDRESS);
        let signer_arg = MoveValue::Signer(move_address);
        let entry_fn = EntryFunction::new(
            module_id.clone(),
            Identifier::new("make_test_tables").unwrap(),
            Vec::new(),
            vec![bcs::to_bytes(&signer_arg).unwrap()],
        );

        let (module_id, function_name, ty_args, args) = entry_fn.into_inner();

        session
            .execute_entry_function(
                &module_id,
                &function_name,
                ty_args,
                args,
                &mut gas_meter,
                &mut traversal_context,
            )
            .unwrap();

        let (_change_set, mut extensions) = session.finish_with_extensions().unwrap();
        let table_change_set = extensions
            .remove::<NativeTableContext>()
            .into_change_set()
            .unwrap();

        assert_eq!(table_change_set.new_tables.len(), 11);
        assert_eq!(table_change_set.changes.len(), 11);
    }

    #[test]
    fn test_execute_counter_contract() {
        let module_name = "counter";
        let (module_id, mut state) = deploy_contract(module_name);

        // Call entry function to create the `Counter` resource
        let move_address = evm_address_to_move_address(&EVM_ADDRESS);
        let signer = PrivateKeySigner::from_bytes(&PRIVATE_KEY.into()).unwrap();
        let initial_value: u64 = 7;
        let signer_arg = MoveValue::Signer(move_address);
        let entry_fn = EntryFunction::new(
            module_id.clone(),
            Identifier::new("publish").unwrap(),
            Vec::new(),
            vec![
                bcs::to_bytes(&signer_arg).unwrap(),
                bcs::to_bytes(&initial_value).unwrap(),
            ],
        );
        let signed_tx = create_transaction(
            &signer,
            TxKind::Call(EVM_ADDRESS),
            bcs::to_bytes(&entry_fn).unwrap(),
        );

        let changes = execute_transaction(&signed_tx, &state).unwrap();
        state.apply(changes).unwrap();

        // Calling the function with an incorrect signer causes an error
        let signer_arg = MoveValue::Signer(AccountAddress::new([0x00; 32]));
        let entry_fn = EntryFunction::new(
            module_id.clone(),
            Identifier::new("publish").unwrap(),
            Vec::new(),
            vec![
                bcs::to_bytes(&signer_arg).unwrap(),
                bcs::to_bytes(&initial_value).unwrap(),
            ],
        );
        let signed_tx = create_transaction(
            &signer,
            TxKind::Call(EVM_ADDRESS),
            bcs::to_bytes(&entry_fn).unwrap(),
        );
        let err = execute_transaction(&signed_tx, &state).unwrap_err();
        assert_eq!(
            err.to_string(),
            "Signer does not match transaction signature"
        );

        // Resource was created
        let struct_tag = StructTag {
            address: move_address,
            module: Identifier::new(module_name).unwrap(),
            name: Identifier::new("Counter").unwrap(),
            type_args: Vec::new(),
        };
        let resource: u64 = bcs::from_bytes(
            &state
                .get_resource(&move_address, &struct_tag)
                .unwrap()
                .unwrap(),
        )
        .unwrap();
        assert_eq!(resource, initial_value);

        // Call entry function to increment the counter
        let address_arg = MoveValue::Address(move_address);
        let entry_fn = EntryFunction::new(
            module_id,
            Identifier::new("increment").unwrap(),
            Vec::new(),
            vec![bcs::to_bytes(&address_arg).unwrap()],
        );
        let signed_tx = create_transaction(
            &signer,
            TxKind::Call(EVM_ADDRESS),
            bcs::to_bytes(&entry_fn).unwrap(),
        );

        let changes = execute_transaction(&signed_tx, &state).unwrap();
        state.apply(changes).unwrap();

        // Resource was modified
        let resource: u64 = bcs::from_bytes(
            &state
                .get_resource(&move_address, &struct_tag)
                .unwrap()
                .unwrap(),
        )
        .unwrap();
        assert_eq!(resource, initial_value + 1);
    }

    #[test]
    fn test_execute_natives_contract() {
        let (module_id, state) = deploy_contract("natives");

        // Call entry function to run the internal native hashing methods
        let signer = PrivateKeySigner::from_bytes(&PRIVATE_KEY.into()).unwrap();
        let entry_fn = EntryFunction::new(
            module_id,
            Identifier::new("hashing").unwrap(),
            Vec::new(),
            vec![],
        );
        let signed_tx = create_transaction(
            &signer,
            TxKind::Call(EVM_ADDRESS),
            bcs::to_bytes(&entry_fn).unwrap(),
        );

        let changes = execute_transaction(&signed_tx, &state);
        assert!(changes.is_ok());
    }

    fn deploy_contract(module_name: &str) -> (ModuleId, InMemoryStorage) {
        let mut state = InMemoryStorage::new();
        // TODO: Also inject the created resource and table data
        for (bytes, module) in head_release_bundle().code_and_compiled_modules() {
            state.publish_or_overwrite_module(module.self_id(), bytes.to_vec());
        }

        let move_address = evm_address_to_move_address(&EVM_ADDRESS);
        let signer = PrivateKeySigner::from_bytes(&PRIVATE_KEY.into()).unwrap();

        let module_bytes = move_compile(module_name, &move_address).unwrap();
        let signed_tx = create_transaction(&signer, TxKind::Create, module_bytes);

        let changes = execute_transaction(&signed_tx, &state).unwrap();
        state.apply(changes).unwrap();

        // Code was deployed
        let module_id = ModuleId::new(move_address, Identifier::new(module_name).unwrap());
        assert!(
            state.get_module(&module_id).unwrap().is_some(),
            "Code should be deployed"
        );
        (module_id, state)
    }

    fn create_transaction(
        signer: &PrivateKeySigner,
        to: TxKind,
        input: Vec<u8>,
    ) -> ExtendedTxEnvelope {
        let mut tx = TxEip1559 {
            chain_id: 0,
            nonce: 0,
            gas_limit: 0,
            max_fee_per_gas: 0,
            max_priority_fee_per_gas: 0,
            to,
            value: Default::default(),
            access_list: Default::default(),
            input: input.into(),
        };
        let signature = signer.sign_transaction_sync(&mut tx).unwrap();
        ExtendedTxEnvelope::Canonical(TxEnvelope::Eip1559(tx.into_signed(signature)))
    }

    fn move_compile(package_name: &str, address: &AccountAddress) -> anyhow::Result<Vec<u8>> {
        let known_attributes = BTreeSet::new();
        let named_address_mapping: std::collections::BTreeMap<_, _> = [(
            package_name.to_string(),
            NumericalAddress::new(address.into(), NumberFormat::Hex),
        )]
        .into_iter()
        .chain(aptos_framework::named_addresses().clone())
        .collect();

        let base_dir = format!("src/tests/res/{package_name}");
        let compiler = Compiler::from_files(
            vec![format!("{base_dir}/sources/{package_name}.move")],
            // Project needs access to the framework source files to compile
            aptos_framework::testnet_release_bundle().files()?,
            named_address_mapping,
            Flags::empty(),
            &known_attributes,
        );
        let (_, result) = compiler
            .build()
            .context(format!("Failed to compile {package_name}.move"))?;
        let compiled_unit = result.unwrap().0.pop().unwrap().into_compiled_unit();
        let bytes = compiled_unit.serialize(None);
        Ok(bytes)
    }

    #[test]
    fn test_init_storage() {
        let _storage = init_storage();
    }
}<|MERGE_RESOLUTION|>--- conflicted
+++ resolved
@@ -9,16 +9,12 @@
         transaction::{EntryFunction, Module},
     },
     aptos_vm::natives::aptos_natives,
-<<<<<<< HEAD
     move_binary_format::access::ModuleAccess,
     move_core_types::{
         account_address::AccountAddress,
         effects::{ChangeSet, Op},
-=======
     move_binary_format::errors::PartialVMError,
     move_core_types::{
-        account_address::AccountAddress, effects::ChangeSet, resolver::MoveResolver,
->>>>>>> eac18c92
         value::MoveValue,
     },
     move_vm_runtime::{
@@ -26,14 +22,11 @@
         move_vm::MoveVM,
         native_extensions::NativeContextExtensions,
     },
-<<<<<<< HEAD
     move_vm_test_utils::{gas_schedule::GasStatus, InMemoryStorage},
     move_vm_types::{gas::UnmeteredGasMeter, loaded_data::runtime_types::Type, values::Value},
     std::collections::BTreeMap,
-=======
     move_vm_test_utils::gas_schedule::GasStatus,
     move_vm_types::{loaded_data::runtime_types::Type, values::Value},
->>>>>>> eac18c92
 };
 
 // TODO: status return type
