use {
    crate::types::transactions::ExtendedTxEnvelope,
    alloy_consensus::TxEnvelope,
    alloy_primitives::TxKind,
    aptos_gas_schedule::{MiscGasParameters, NativeGasParameters, LATEST_GAS_FEATURE_VERSION},
    aptos_types::on_chain_config::{Features, TimedFeaturesBuilder},
    aptos_types::transaction::{EntryFunction, Module},
    aptos_vm::natives::aptos_natives,
    move_core_types::{
        account_address::AccountAddress,
        effects::ChangeSet,
        value::{MoveTypeLayout, MoveValue},
    },
    move_vm_runtime::{
        module_traversal::{TraversalContext, TraversalStorage},
        move_vm::MoveVM,
    },
    move_vm_test_utils::{gas_schedule::GasStatus, InMemoryStorage},
    move_vm_types::{loaded_data::runtime_types::Type, values::Value},
};

// TODO: status return type
// TODO: more careful error type
pub fn execute_transaction(
    tx: &ExtendedTxEnvelope,
    state: &InMemoryStorage,
) -> anyhow::Result<ChangeSet> {
    match tx {
        ExtendedTxEnvelope::DepositedTx(_) => {
            // TODO: handle DepositedTx case
            Ok(ChangeSet::new())
        }
        ExtendedTxEnvelope::Canonical(tx) => {
            // TODO: check tx chain_id
            let sender = tx.recover_signer()?;
            let sender_move_address = evm_address_to_move_address(&sender);
            // TODO: check tx nonce
            let (to, payload) = match tx {
                TxEnvelope::Eip1559(tx) => (tx.tx().to, &tx.tx().input),
                TxEnvelope::Eip2930(tx) => (tx.tx().to, &tx.tx().input),
                TxEnvelope::Legacy(tx) => (tx.tx().to, &tx.tx().input),
                TxEnvelope::Eip4844(_) => anyhow::bail!("Blob transactions not supported"),
                _ => anyhow::bail!("Unknown transaction type"),
            };
            // TODO: use other tx fields (value, gas limit, etc).
            // TODO: How to model script-type transactions?
            let changes = match to {
                TxKind::Call(_to) => {
                    let entry_fn: EntryFunction = bcs::from_bytes(payload)?;
                    if entry_fn.module().address() != &sender_move_address {
                        anyhow::bail!("tx.to must match payload module address");
                    }
                    execute_entry_function(entry_fn, &sender_move_address, state)?
                }
                TxKind::Create => {
                    // Assume EVM create type transactions are module deployments in Move
                    let module = Module::new(payload.to_vec());
                    deploy_module(module, evm_address_to_move_address(&sender), state)?
                }
            };
            Ok(changes)
        }
    }
}

// TODO: more careful error type
fn execute_entry_function(
    entry_fn: EntryFunction,
    signer: &AccountAddress,
    state: &InMemoryStorage,
) -> anyhow::Result<ChangeSet> {
    let move_vm = create_move_vm()?;
    let mut session = move_vm.new_session(state);
    // TODO: gas metering
    let mut gas_meter = GasStatus::new_unmetered();
    let traversal_storage = TraversalStorage::new();
    let mut traversal_context = TraversalContext::new(&traversal_storage);

    let (module, function_name, ty_args, args) = entry_fn.into_inner();

    // Validate signer params match the actual signer
    let function = session.load_function(&module, &function_name, &ty_args)?;
    if function.param_tys.len() != args.len() {
        anyhow::bail!("Incorrect number of arguments");
    }
    for (ty, bytes) in function.param_tys.iter().zip(&args) {
        let ty = strip_reference(ty)?;
        // TODO: need to also handle structs that contain signer types
        if let Type::Signer = ty {
            let arg = Value::simple_deserialize(bytes, &MoveTypeLayout::Signer)
                .ok_or_else(|| anyhow::Error::msg("Wrong param type; expected signer"))?
                .as_move_value(&MoveTypeLayout::Signer);
            if let MoveValue::Signer(given_signer) = arg {
                if &given_signer != signer {
                    anyhow::bail!("Signer does not match transaction signature");
                }
            } else {
                anyhow::bail!("Wrong param type; expected signer");
            }
        }
    }

    // TODO: is this the right way to be using the VM?
    // Maybe there is some higher level entry point we should be using instead?
    session.execute_entry_function(
        &module,
        &function_name,
        ty_args,
        args,
        &mut gas_meter,
        &mut traversal_context,
    )?;
    let changes = session.finish()?;

    Ok(changes)
}

// If `t` is wrapped in `Type::Reference` or `Type::MutableReference`,
// return the inner type
fn strip_reference(t: &Type) -> anyhow::Result<&Type> {
    match t {
        Type::Reference(inner) | Type::MutableReference(inner) => {
            match inner.as_ref() {
                Type::Reference(_) | Type::MutableReference(_) => {
                    // Based on Aptos code, it looks like references are not allowed to be nested.
                    // TODO: check this assumption.
                    anyhow::bail!("Invalid nested references");
                }
                other => Ok(other),
            }
        }
        other => Ok(other),
    }
}

fn deploy_module(
    code: Module,
    address: AccountAddress,
    state: &InMemoryStorage,
) -> anyhow::Result<ChangeSet> {
    let move_vm = create_move_vm()?;
    let mut session = move_vm.new_session(state);
    let mut gas_meter = GasStatus::new_unmetered();

    session.publish_module(code.into_inner(), address, &mut gas_meter)?;
    let change_set = session.finish()?;
    Ok(change_set)
}

fn create_move_vm() -> anyhow::Result<MoveVM> {
    // TODO: error handling
    let natives = aptos_natives(
        LATEST_GAS_FEATURE_VERSION,
        NativeGasParameters::zeros(),
        MiscGasParameters::zeros(),
        TimedFeaturesBuilder::enable_all().build(),
        Features::default(),
    );
    let vm = MoveVM::new(natives)?;
    Ok(vm)
}

// TODO: is there a way to make Move use 32-byte addresses?
fn evm_address_to_move_address(address: &alloy_primitives::Address) -> AccountAddress {
    let mut bytes = [0; 32];
    bytes[12..32].copy_from_slice(address.as_slice());
    AccountAddress::new(bytes)
}

#[cfg(test)]
mod tests {
    use {
        super::*,
        crate::state_actor::head_release_bundle,
        alloy::{network::TxSignerSync, signers::local::PrivateKeySigner},
        alloy_consensus::{transaction::TxEip1559, SignableTransaction},
        alloy_primitives::{address, Address},
        anyhow::Context,
        move_compiler::{
            shared::{NumberFormat, NumericalAddress},
            Compiler, Flags,
        },
        move_core_types::{
            identifier::Identifier,
            language_storage::{ModuleId, StructTag},
            resolver::{ModuleResolver, MoveResolver},
        },
        std::collections::BTreeSet,
    };

<<<<<<< HEAD
    #[test]
    #[ignore]
    fn test_execute_transaction() {
        let mut state = InMemoryStorage::new();
        // TODO: Also inject the created resource and table data
        for (bytes, module) in head_release_bundle().code_and_compiled_modules() {
            state.publish_or_overwrite_module(module.self_id(), bytes.to_vec());
        }
=======
    const EVM_ADDRESS: Address = address!("8fd379246834eac74b8419ffda202cf8051f7a03");
    // The address corresponding to this private key is 0x8fd379246834eac74B8419FfdA202CF8051F7A03
    const PRIVATE_KEY: [u8; 32] = [0xaa; 32];
>>>>>>> dc99d2a2

    #[test]
    fn test_execute_counter_contract() {
        let module_name = "counter";
        let (module_id, mut state) = deploy_contract(module_name);

        // Call entry function to create the `Counter` resource
        let move_address = evm_address_to_move_address(&EVM_ADDRESS);
        let signer = PrivateKeySigner::from_bytes(&PRIVATE_KEY.into()).unwrap();
        let initial_value: u64 = 7;
        let signer_arg = MoveValue::Signer(move_address);
        let entry_fn = EntryFunction::new(
            module_id.clone(),
            Identifier::new("publish").unwrap(),
            Vec::new(),
            vec![
                bcs::to_bytes(&signer_arg).unwrap(),
                bcs::to_bytes(&initial_value).unwrap(),
            ],
        );
        let signed_tx = create_transaction(
            &signer,
            TxKind::Call(EVM_ADDRESS),
            bcs::to_bytes(&entry_fn).unwrap(),
        );

        let changes = execute_transaction(&signed_tx, &state).unwrap();
        state.apply(changes).unwrap();

        // Calling the function with an incorrect signer causes an error
        let signer_arg = MoveValue::Signer(AccountAddress::new([0x00; 32]));
        let entry_fn = EntryFunction::new(
            module_id.clone(),
            Identifier::new("publish").unwrap(),
            Vec::new(),
            vec![
                bcs::to_bytes(&signer_arg).unwrap(),
                bcs::to_bytes(&initial_value).unwrap(),
            ],
        );
        let signed_tx = create_transaction(
            &signer,
            TxKind::Call(EVM_ADDRESS),
            bcs::to_bytes(&entry_fn).unwrap(),
        );
        let err = execute_transaction(&signed_tx, &state).unwrap_err();
        assert_eq!(
            err.to_string(),
            "Signer does not match transaction signature"
        );

        // Resource was created
        let struct_tag = StructTag {
            address: move_address,
            module: Identifier::new(module_name).unwrap(),
            name: Identifier::new("Counter").unwrap(),
            type_args: Vec::new(),
        };
        let resource: u64 = bcs::from_bytes(
            &state
                .get_resource(&move_address, &struct_tag)
                .unwrap()
                .unwrap(),
        )
        .unwrap();
        assert_eq!(resource, initial_value);

        // Call entry function to increment the counter
        let address_arg = MoveValue::Address(move_address);
        let entry_fn = EntryFunction::new(
            module_id,
            Identifier::new("increment").unwrap(),
            Vec::new(),
            vec![bcs::to_bytes(&address_arg).unwrap()],
        );
        let signed_tx = create_transaction(
            &signer,
            TxKind::Call(EVM_ADDRESS),
            bcs::to_bytes(&entry_fn).unwrap(),
        );

        let changes = execute_transaction(&signed_tx, &state).unwrap();
        state.apply(changes).unwrap();

        // Resource was modified
        let resource: u64 = bcs::from_bytes(
            &state
                .get_resource(&move_address, &struct_tag)
                .unwrap()
                .unwrap(),
        )
        .unwrap();
        assert_eq!(resource, initial_value + 1);
    }

    #[test]
    fn test_execute_natives_contract() {
        let (module_id, state) = deploy_contract("natives");

        // Call entry function to run the internal native hashing methods
        let signer = PrivateKeySigner::from_bytes(&PRIVATE_KEY.into()).unwrap();
        let entry_fn = EntryFunction::new(
            module_id,
            Identifier::new("hashing").unwrap(),
            Vec::new(),
            vec![],
        );
        let signed_tx = create_transaction(
            &signer,
            TxKind::Call(EVM_ADDRESS),
            bcs::to_bytes(&entry_fn).unwrap(),
        );

        let changes = execute_transaction(&signed_tx, &state);
        assert!(changes.is_ok());
    }

    fn deploy_contract(module_name: &str) -> (ModuleId, InMemoryStorage) {
        let mut state = InMemoryStorage::new();
        // TODO: Also inject the created resource and table data
        for (bytes, module) in head_release_bundle().code_and_compiled_modules() {
            state.publish_or_overwrite_module(module.self_id(), bytes.to_vec());
        }

        let move_address = evm_address_to_move_address(&EVM_ADDRESS);
        let signer = PrivateKeySigner::from_bytes(&PRIVATE_KEY.into()).unwrap();

        let module_bytes = move_compile(module_name, &move_address).unwrap();
        let signed_tx = create_transaction(&signer, TxKind::Create, module_bytes);

        let changes = execute_transaction(&signed_tx, &state).unwrap();
        state.apply(changes).unwrap();

        // Code was deployed
        let module_id = ModuleId::new(move_address, Identifier::new(module_name).unwrap());
        assert!(
            state.get_module(&module_id).unwrap().is_some(),
            "Code should be deployed"
        );
        (module_id, state)
    }

    fn create_transaction(
        signer: &PrivateKeySigner,
        to: TxKind,
        input: Vec<u8>,
    ) -> ExtendedTxEnvelope {
        let mut tx = TxEip1559 {
            chain_id: 0,
            nonce: 0,
            gas_limit: 0,
            max_fee_per_gas: 0,
            max_priority_fee_per_gas: 0,
            to,
            value: Default::default(),
            access_list: Default::default(),
            input: input.into(),
        };
        let signature = signer.sign_transaction_sync(&mut tx).unwrap();
        ExtendedTxEnvelope::Canonical(TxEnvelope::Eip1559(tx.into_signed(signature)))
    }

    fn move_compile(package_name: &str, address: &AccountAddress) -> anyhow::Result<Vec<u8>> {
        let known_attributes = BTreeSet::new();
        let named_address_mapping: std::collections::BTreeMap<_, _> = [(
            package_name.to_string(),
            NumericalAddress::new(address.into(), NumberFormat::Hex),
        )]
        .into_iter()
        .chain(aptos_framework::named_addresses().clone())
        .collect();

        let base_dir = format!("src/tests/res/{package_name}");
        let compiler = Compiler::from_files(
            vec![format!("{base_dir}/sources/{package_name}.move")],
            // Project needs access to the framework source files to compile
            aptos_framework::testnet_release_bundle().files()?,
            named_address_mapping,
            Flags::empty(),
            &known_attributes,
        );
        let (_, result) = compiler
            .build()
            .context(format!("Failed to compile {package_name}.move"))?;
        let compiled_unit = result.unwrap().0.pop().unwrap().into_compiled_unit();
        let bytes = compiled_unit.serialize(None);
        Ok(bytes)
    }
}<|MERGE_RESOLUTION|>--- conflicted
+++ resolved
@@ -188,20 +188,9 @@
         std::collections::BTreeSet,
     };
 
-<<<<<<< HEAD
-    #[test]
-    #[ignore]
-    fn test_execute_transaction() {
-        let mut state = InMemoryStorage::new();
-        // TODO: Also inject the created resource and table data
-        for (bytes, module) in head_release_bundle().code_and_compiled_modules() {
-            state.publish_or_overwrite_module(module.self_id(), bytes.to_vec());
-        }
-=======
     const EVM_ADDRESS: Address = address!("8fd379246834eac74b8419ffda202cf8051f7a03");
     // The address corresponding to this private key is 0x8fd379246834eac74B8419FfdA202CF8051F7A03
     const PRIVATE_KEY: [u8; 32] = [0xaa; 32];
->>>>>>> dc99d2a2
 
     #[test]
     fn test_execute_counter_contract() {
